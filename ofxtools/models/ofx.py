# coding: utf-8
"""
Python object model for fundamental data aggregates such as transactions,
balances, and securities.
"""
# local imports
from ofxtools.models.base import (
    Aggregate,
    SubAggregate,
    Unsupported,
)
<<<<<<< HEAD
=======
from ofxtools.models.profile import (PROFMSGSRQV1, PROFMSGSRSV1)
>>>>>>> b73e5f3f
from ofxtools.models.signon import (SIGNONMSGSRQV1, SIGNONMSGSRSV1)
from ofxtools.models.bank import (BANKMSGSRQV1, BANKMSGSRSV1)
from ofxtools.models.investment import (INVSTMTMSGSRQV1, INVSTMTMSGSRSV1)
from ofxtools.models.creditcard import (CREDITCARDMSGSRQV1, CREDITCARDMSGSRSV1)
from ofxtools.models.seclist import SECLISTMSGSRSV1


class OFX(Aggregate):
    """ """
<<<<<<< HEAD
=======
    profmsgsrqv1 = SubAggregate(PROFMSGSRQV1)
    profmsgsrsv1 = SubAggregate(PROFMSGSRSV1)
>>>>>>> b73e5f3f
    signonmsgsrqv1 = SubAggregate(SIGNONMSGSRQV1)
    signonmsgsrsv1 = SubAggregate(SIGNONMSGSRSV1)
    bankmsgsrqv1 = SubAggregate(BANKMSGSRQV1)
    bankmsgsrsv1 = SubAggregate(BANKMSGSRSV1)
    creditcardmsgsrqv1 = SubAggregate(CREDITCARDMSGSRQV1)
    creditcardmsgsrsv1 = SubAggregate(CREDITCARDMSGSRSV1)
    invstmtmsgsrqv1 = SubAggregate(INVSTMTMSGSRQV1)
    invstmtmsgsrsv1 = SubAggregate(INVSTMTMSGSRSV1)
    seclistmsgsrsv1 = SubAggregate(SECLISTMSGSRSV1)

    signupmsgsrsv1 = Unsupported()
    emailmsgsrsv1 = Unsupported()
    loanmsgsrsv1 = Unsupported()
    presdirmsgsrsv1 = Unsupported()
    presdlvmsgsrsv1 = Unsupported()
    tax1098msgsrsv1 = Unsupported()
    tax1099msgsrsv1 = Unsupported()
    taxw2msgsrsv1 = Unsupported()
    tax1095msgsrsv1 = Unsupported()

    # Human-friendly attribute aliases
    @property
    def sonrs(self):
        return self.signonmsgsrsv1.sonrs

    @property
    def securities(self):
        seclist = []
        attr = getattr(self, 'seclistmsgsrsv1', None)
        if attr:
            seclist = self.seclistmsgsrsv1.seclist
        return seclist

    @property
    def statements(self):
        """ """
        stmts = []
        for msgs in ('bankmsgsrsv1', 'creditcardmsgsrsv1', 'invstmtmsgsrsv1'):
            msg = getattr(self, msgs, None)
            if msg:
                stmts.extend(msg.statements)
        return stmts

    # def __repr__(self):
        # s = "<%s fid='%s' org='%s' dtserver='%s' len(statements)=%d len(securities)=%d>"
        # return s % (self.__class__.__name__,
                    # self.sonrs.fid,
                    # self.sonrs.org,
                    # str(self.sonrs.dtserver),
                    # len(self.statements),
                    # len(self.securities),)
<|MERGE_RESOLUTION|>--- conflicted
+++ resolved
@@ -9,10 +9,6 @@
     SubAggregate,
     Unsupported,
 )
-<<<<<<< HEAD
-=======
-from ofxtools.models.profile import (PROFMSGSRQV1, PROFMSGSRSV1)
->>>>>>> b73e5f3f
 from ofxtools.models.signon import (SIGNONMSGSRQV1, SIGNONMSGSRSV1)
 from ofxtools.models.bank import (BANKMSGSRQV1, BANKMSGSRSV1)
 from ofxtools.models.investment import (INVSTMTMSGSRQV1, INVSTMTMSGSRSV1)
@@ -22,11 +18,6 @@
 
 class OFX(Aggregate):
     """ """
-<<<<<<< HEAD
-=======
-    profmsgsrqv1 = SubAggregate(PROFMSGSRQV1)
-    profmsgsrsv1 = SubAggregate(PROFMSGSRSV1)
->>>>>>> b73e5f3f
     signonmsgsrqv1 = SubAggregate(SIGNONMSGSRQV1)
     signonmsgsrsv1 = SubAggregate(SIGNONMSGSRSV1)
     bankmsgsrqv1 = SubAggregate(BANKMSGSRQV1)
